/* <x0/connection.hpp>
 *
 * This file is part of the x0 web server project and is released under LGPL-3.
 *
 * (c) 2009 Chrisitan Parpart <trapni@gentoo.org>
 */

#ifndef x0_connection_hpp
#define x0_connection_hpp (1)

#include <x0/request_parser.hpp>
#include <x0/io/sink.hpp>
#include <x0/io/source.hpp>
#include <x0/io/async_writer.hpp>
#include <x0/buffer.hpp>
#include <x0/request.hpp>
#include <x0/server.hpp>
#include <x0/property.hpp>
#include <x0/types.hpp>
#include <x0/api.hpp>
#include <x0/sysconfig.h>

#if defined(WITH_SSL)
#	include <gnutls/gnutls.h>
#endif

#include <functional>
#include <memory>
#include <string>
#include <ev++.h>
#include <netinet/in.h> // sockaddr_in

namespace x0 {

//! \addtogroup core
//@{

class connection_sink;

/**
 * \brief represents an HTTP connection handling incoming requests.
 */
class connection
{
public:
	connection& operator=(const connection&) = delete;
	connection(const connection&) = delete;

	/**
	 * creates an HTTP connection object.
	 * \param srv a ptr to the server object this connection belongs to.
	 */
	explicit connection(x0::listener& listener);

	~connection();

	/** start first async operation for this connection.
	 *
	 * This is done by simply registering the underlying socket to the the I/O service
	 * to watch for available input.
	 * \see stop()
	 * :
	 */
	void start();

	/** Resumes async operations.
	 *
	 * This method is being invoked on a keep-alive connection to parse further requests.
	 * \see start()
	 */
	void resume();

	value_property<bool> secure;				//!< true if this is a secure (HTTPS) connection, false otherwise.

	int handle() const;							//!< Retrieves a reference to the connection socket.
	x0::server& server();						//!< Retrieves a reference to the server instance.

	std::string remote_ip() const;				//!< Retrieves the IP address of the remote end point (client).
	int remote_port() const;					//!< Retrieves the TCP port numer of the remote end point (client).

	std::string local_ip() const;
	int local_port() const;

	template<typename CompletionHandler>
	void on_ready(CompletionHandler callback, int events);

	const x0::listener& listener() const;

<<<<<<< HEAD
=======
#if defined(WITH_SSL)
	bool ssl_enabled() const;
#endif

>>>>>>> a09b148f
private:
	friend class response;
	friend class x0::listener;
	friend class connection_sink;

	void async_read_some();
	void async_write_some();

	void handle_read();
	void handle_write();
	void handle_timeout();

	void parse_request(std::size_t offset, std::size_t count);

	void async_write(const source_ptr& buffer, const completion_handler_type& handler);

	void io_callback(ev::io& w, int revents);
	void timeout_callback(ev::timer& watcher, int revents);

#if defined(WITH_SSL)
<<<<<<< HEAD
	bool ssl_enabled() const;
=======
>>>>>>> a09b148f
	void ssl_initialize();
	bool ssl_handshake();
#endif

	struct ::ev_loop *loop() const;

	friend int connection_timer_offset();

public:
	std::map<plugin *, custom_data_ptr> custom_data;

private:
	x0::listener& listener_;
	x0::server& server_;					//!< server object owning this connection

	int socket_;							//!< underlying communication socket
	sockaddr_in6 saddr_;

	mutable std::string remote_ip_;			//!< internal cache to client ip
	mutable int remote_port_;				//!< internal cache to client port

	// HTTP request
	buffer buffer_;							//!< buffer for incoming data.
	request *request_;						//!< currently parsed http request, may be NULL
	request_parser request_parser_;			//!< http request parser
	response *response_;					//!< currently processed response object, may be NULL

#if defined(WITH_SSL)
	gnutls_session_t ssl_session_;			//!< SSL (GnuTLS) session handle

	enum {
		handshaking,
		requesting,
		responding
	} state_;
#endif

	ev::io watcher_;
	ev::timer timer_;						//!< deadline timer for detecting read/write timeouts.

	std::function<void(connection *)> write_some;
	std::function<void(connection *)> read_some;
};

// {{{ inlines
inline struct ::ev_loop* connection::loop() const
{
	return server_.loop();
}

inline int connection::handle() const
{
	return socket_;
}

inline server& connection::server()
{
	return server_;
}

/** write something into the connection stream.
 * \param buffer the buffer of bytes to be written into the connection.
 * \param handler the completion handler to invoke once the buffer has been either fully written or an error occured.
 */
inline void connection::async_write(const source_ptr& buffer, const completion_handler_type& handler)
{
	x0::async_write(this, buffer, handler);
}

template<typename CompletionHandler>
inline void connection::on_ready(CompletionHandler callback, int events)
{
	write_some = callback;

	if ((events & ev::WRITE) && server_.max_write_idle() != -1)
		timer_.start(server_.max_write_idle(), 0.0);
	else if ((events & ev::READ) && server_.max_read_idle() != -1)
		timer_.start(server_.max_read_idle(), 0.0);

//	if (server_.max_connection_idle() != -1)
//		timer_.start(server_.max_connection_idle(), 0.0);

	watcher_.set(socket_, events);
	watcher_.start();
}

inline const x0::listener& connection::listener() const
{
	return listener_;
}
// }}}

//@}

} // namespace x0

#endif<|MERGE_RESOLUTION|>--- conflicted
+++ resolved
@@ -86,13 +86,10 @@
 
 	const x0::listener& listener() const;
 
-<<<<<<< HEAD
-=======
 #if defined(WITH_SSL)
 	bool ssl_enabled() const;
 #endif
 
->>>>>>> a09b148f
 private:
 	friend class response;
 	friend class x0::listener;
@@ -113,10 +110,6 @@
 	void timeout_callback(ev::timer& watcher, int revents);
 
 #if defined(WITH_SSL)
-<<<<<<< HEAD
-	bool ssl_enabled() const;
-=======
->>>>>>> a09b148f
 	void ssl_initialize();
 	bool ssl_handshake();
 #endif
