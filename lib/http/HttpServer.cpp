/* <x0/HttpServer.cpp>
 *
 * This file is part of the x0 web server project and is released under LGPL-3.
 * http://www.xzero.io/
 *
 * (c) 2009-2012 Christian Parpart <trapni@gentoo.org>
 */

#include <x0/http/HttpServer.h>
#include <x0/http/HttpRequest.h>
#include <x0/http/HttpPlugin.h>
#include <x0/http/HttpWorker.h>
#include <x0/http/HttpCore.h>
#include <x0/ServerSocket.h>
#include <x0/SocketSpec.h>
#include <x0/Error.h>
#include <x0/Logger.h>
#include <x0/Library.h>
#include <x0/AnsiColor.h>
#include <x0/strutils.h>
#include <x0/sysconfig.h>

#include <x0/flow/FlowRunner.h>

#include <sd-daemon.h>

#include <iostream>
#include <fstream>
#include <cstdarg>
#include <cstdlib>

#if defined(HAVE_SYS_UTSNAME_H)
#	include <sys/utsname.h>
#endif

#if defined(HAVE_ZLIB_H)
#	include <zlib.h>
#endif

#if defined(HAVE_BZLIB_H)
#	include <bzlib.h>
#endif

#include <sys/resource.h>
#include <sys/time.h>
#include <pwd.h>
#include <grp.h>
#include <getopt.h>
#include <stdio.h>

#if 0 // !defined(NDEBUG)
#	define TRACE(msg...) DEBUG("HttpServer: " msg)
#else
#	define TRACE(msg...) do {} while (0)
#endif


namespace x0 {

void wrap_log_error(HttpServer *srv, const char *cat, const std::string& msg)
{
	srv->log(Severity::error, "%s: %s", cat, msg.c_str());
}

<<<<<<< HEAD
/** initializes the HTTP server object.
=======
X0_EXPORT std::string global_now()
{
	float val = ev_now(ev_default_loop(0));
	time_t ts = (time_t)val;
	struct tm tm;

	if (localtime_r(&ts, &tm)) {
		char buf[256];

		if (strftime(buf, sizeof(buf), "%a, %d %b %Y %T GMT", &tm) != 0) {
			return buf;
		}
	}

	return "unknown";
}

/** Initializes the HTTP server object.
>>>>>>> 732925dd
 * \param io_service an Asio io_service to use or nullptr to create our own one.
 * \see HttpServer::run()
 */
HttpServer::HttpServer(struct ::ev_loop *loop, unsigned generation) :
	onConnectionOpen(),
	onPreProcess(),
	onResolveDocumentRoot(),
	onResolveEntity(),
	onPostProcess(),
	onRequestDone(),
	onConnectionClose(),
	onConnectionStatusChanged(),
	onWorkerSpawn(),
	onWorkerUnspawn(),

	generation_(generation),
	components_(),

	unit_(nullptr),
	runner_(nullptr),
	setupApi_(),
	mainApi_(),
	onHandleRequest_(),

	listeners_(),
	loop_(loop ? loop : ev_default_loop(0)),
	startupTime_(ev_now(loop_)),
	logger_(),
	logLevel_(Severity::warn),
	colored_log_(false),
	pluginDirectory_(PLUGINDIR),
	plugins_(),
	pluginLibraries_(),
	core_(0),
	workerIdPool_(0),
	workers_(),
	lastWorker_(0),
	maxConnections(512),
	maxKeepAlive(TimeSpan::fromSeconds(60)),
	maxKeepAliveRequests(100),
	maxReadIdle(TimeSpan::fromSeconds(60)),
	maxWriteIdle(TimeSpan::fromSeconds(360)),
	tcpCork(false),
	tcpNoDelay(false),
	tag("x0/" VERSION),
	advertise(true),
	maxRequestUriSize(4 * 1024),
	maxRequestHeaderSize(8 * 1024),
	maxRequestHeaderCount(100),
	maxRequestBodySize(2 * 1024 * 1024)
{
	runner_ = new FlowRunner(this);
	runner_->setErrorHandler(std::bind(&wrap_log_error, this, "codegen", std::placeholders::_1));

	HttpRequest::initialize();

	logger_.reset(new FileLogger(STDERR_FILENO, [this]() {
		return static_cast<time_t>(ev_now(loop_));
	}));

	// setting a reasonable default max-connection limit.
	// However, this cannot be computed as we do not know what the user
	// actually configures, such as fastcgi requires +1 fd, local file +1 fd,
	// http client connection of course +1 fd, listener sockets, etc.
	struct rlimit rlim;
<<<<<<< HEAD
	if (::getrlimit(RLIMIT_NOFILE, &rlim) == 0)
		maxConnections = std::max(int(rlim.rlim_cur / 3) - 5, 1);
=======
	if (::getrlimit(RLIMIT_NOFILE, &rlim) == 0) {
		maxConnections = rlim.rlim_cur / 2;
	}
>>>>>>> 732925dd

	// Welcome message
	printf("\n\n"
		"\e[1;37m"
		"             XXXXXXXXXXX\n"
		" XX     XX   XX       XX\n"
		"  XX   XX    XX       XX\n"
		"   XX XX     XX       XX\n"
		"    XXX      XX   0   XX - Web server\n"
		"   XX XX     XX       XX   Version "
		VERSION
		"\n"
		"  XX   XX    XX       XX\n"
		" XX     XX   XX       XX\n"
		"             XXXXXXXXXXX\n"
		"\n"
		" http://xzero.io/"
		"\e[0m"
		"\n\n");

	// Load core plugins
	registerPlugin(core_ = new HttpCore(*this));

	// Spawn main-thread worker
	spawnWorker();
}

HttpServer::~HttpServer()
{
	TRACE("destroying");
	stop();

	for (auto i: listeners_)
		delete i;

	unregisterPlugin(core_);
	delete core_;
	core_ = nullptr;

	while (!plugins_.empty())
		unloadPlugin(plugins_[plugins_.size() - 1]->name());

	while (!workers_.empty())
		destroyWorker(workers_[workers_.size() - 1]);

	delete runner_;
	runner_ = nullptr;

	delete unit_;
	unit_ = nullptr;
}

bool HttpServer::validateConfig()
{
	TRACE("validateConfig()");

	Function* setupFn = runner_->findHandler("setup");
	if (!setupFn) {
		log(Severity::error, "No setup-handler defined in config file.");
		return false;
	}

	Function* mainFn = runner_->findHandler("main");
	if (!mainFn) {
		log(Severity::error, "No main-handler defined in config file.");
		return false;
	}

	unsigned errors = 0;

	TRACE("validateConfig: setup:");
	for (auto& i: FlowCallIterator(setupFn)) {
		if (i->callee()->body())
			// skip script user-defined handlers
			continue;

		TRACE(" - %s %ld", i->callee()->name().c_str(), i->args()->size());

		if (std::find( setupApi_.begin(), setupApi_.end(), i->callee()->name()) == setupApi_.end()) {
			log(Severity::error, "Symbol '%s' found within setup-handler (or its callees) but may be only invoked from within the main-handler.", i->callee()->name().c_str());
			log(Severity::error, "%s", i->sourceLocation().dump().c_str());
			++errors;
		}
	}

	TRACE("validateConfig: main:");
	for (auto& i: FlowCallIterator(mainFn)) {
		if (i->callee()->body())
			// skip script user-defined handlers
			continue;

		TRACE(" - %s %ld", i->callee()->name().c_str(), i->args()->size());

		if (std::find(mainApi_.begin(), mainApi_.end(), i->callee()->name()) == mainApi_.end()) {
			log(Severity::error, "Symbol '%s' found within main-handler (or its callees) but may be only invoked from within the setup-handler.", i->callee()->name().c_str());
			log(Severity::error, "%s", i->sourceLocation().dump().c_str());
			++errors;
		}
	}

	TRACE("validateConfig finished");
	return errors == 0;
}

void HttpServer::onNewConnection(Socket* cs, ServerSocket* ss)
{
	if (cs) {
		selectWorker()->enqueue(std::make_pair(cs, ss));
	} else {
		log(Severity::error, "Accepting incoming connection failed. %s", strerror(errno));
	}
}

bool HttpServer::setup(std::istream *settings, const std::string& filename, int optimizationLevel)
{
	TRACE("setup(%s)", filename.c_str());

	runner_->setErrorHandler(std::bind(&wrap_log_error, this, "parser", std::placeholders::_1));
	runner_->setOptimizationLevel(optimizationLevel);

	if (!runner_->open(filename)) {
		sd_notifyf(0, "ERRNO=%d", errno);
		goto err;
	}

	if (!validateConfig())
		goto err;

	// run setup
	TRACE("run 'setup'");
	if (runner_->invoke(runner_->findHandler("setup")))
		goto err;

	// grap the request handler
	TRACE("get pointer to 'main'");
	onHandleRequest_ = runner_->getPointerTo(runner_->findHandler("main"));

	if (!onHandleRequest_)
		goto err;

	// {{{ setup server-tag
	{
#if defined(HAVE_SYS_UTSNAME_H)
		{
			utsname utsname;
			if (uname(&utsname) == 0)
			{
				components_.insert(components_.begin(), 
					std::string(utsname.sysname) + "/" + utsname.release
				);

				components_.insert(components_.begin(), utsname.machine);
			}
		}
#endif

#if defined(HAVE_BZLIB_H)
		{
			std::string zver("bzip2/");
			zver += BZ2_bzlibVersion();
			zver = zver.substr(0, zver.find(","));
			components_.insert(components_.begin(), zver);
		}
#endif

#if defined(HAVE_ZLIB_H)
		{
			std::string zver("zlib/");
			zver += zlib_version;
			components_.insert(components_.begin(), zver);
		}
#endif

		Buffer tagbuf;
		tagbuf.push_back("x0/" VERSION);

		if (!components_.empty())
		{
			tagbuf.push_back(" (");

			for (int i = 0, e = components_.size(); i != e; ++i)
			{
				if (i)
					tagbuf.push_back(", ");

				tagbuf.push_back(components_[i]);
			}

			tagbuf.push_back(")");
		}
		tag = tagbuf.str();
	}
	// }}}

	// {{{ run post-config hooks
	TRACE("setup: post_config");
	for (auto i: plugins_)
		if (!i->post_config())
			goto err;
	// }}}

	// {{{ run post-check hooks
	TRACE("setup: post_check");
	for (auto i: plugins_)
		if (!i->post_check())
			goto err;
	// }}}

	// {{{ check for available TCP listeners
	if (listeners_.empty()) {
		log(Severity::error, "No HTTP listeners defined");
		goto err;
	}
	for (auto i: listeners_)
		if (!i->isOpen())
			goto err;
	// }}}

	// {{{ x0d: check for superfluous passed file descriptors (and close them)
	for (auto fd: ServerSocket::getInheritedSocketList()) {
		bool found = false;
		for (auto li: listeners_) {
			if (fd == li->handle()) {
				found = true;
				break;
			}
		}
		if (!found) {
			log(Severity::debug, "Closing inherited superfluous listening socket %d.", fd);
			::close(fd);
		}
	}
	// }}}

	// {{{ systemd: check for superfluous passed file descriptors
	if (int count = sd_listen_fds(0)) {
		int maxfd = SD_LISTEN_FDS_START + count;
		count = 0;
		for (int fd = SD_LISTEN_FDS_START; fd < maxfd; ++fd) {
			bool found = false;
			for (auto li: listeners_) {
				if (fd == li->handle()) {
					found = true;
					break;
				}
			}
			if (!found) {
				++count;
			}
		}
		if (count) {
			fprintf(stderr, "superfluous systemd file descriptors: %d\n", count);
			return false;
		}
	}
	// }}}

	// XXX post worker wakeup
	// we do an explicit wakeup of all workers here since there might be already
	// some (configure-time related) events pending, i.e. director's (fcgi) health checker
	// FIXME this is more a workaround than a fix.
	for (auto worker: workers_)
		worker->wakeup();

	TRACE("setup: done.");
	return true;

err:
	return false;
}

bool HttpServer::setup(const std::string& filename, int optimizationLevel)
{
	std::ifstream s(filename);
	return setup(&s, filename, optimizationLevel);
}

// {{{ worker mgnt
HttpWorker *HttpServer::spawnWorker()
{
	bool threaded = workers_.size() != 0;

	struct ev_loop *loop = threaded
		? ev_loop_new(0)
		: loop_;

	HttpWorker *worker = new HttpWorker(*this, loop, workerIdPool_++, threaded);

	workers_.push_back(worker);

	return worker;
}

/**
 * Selects (by round-robin) the next worker.
 *
 * \return a worker
 * \note This method is not thread-safe, and thus, should not be invoked within a request handler.
 */
HttpWorker* HttpServer::nextWorker()
{
	// select by RR (round-robin)
	// this is thread-safe since only one thread is to select a new worker
	// (the main thread)

	if (++lastWorker_ == workers_.size())
		lastWorker_ = 0;

	return workers_[lastWorker_];
}

HttpWorker *HttpServer::selectWorker()
{
#if 1 // defined(X0_WORKER_RR)
	return nextWorker();
#else
	// select by lowest connection load
	HttpWorker *best = workers_[0];
	int value = best->connectionLoad();

	for (size_t i = 1, e = workers_.size(); i != e; ++i) {
		HttpWorker *w = workers_[i];
		int l = w->connectionLoad();
		if (l < value) {
			value = l;
			best = w;
		}
	}

	return best;
#endif
}

void HttpServer::destroyWorker(HttpWorker *worker)
{
	auto i = std::find(workers_.begin(), workers_.end(), worker);
	assert(i != workers_.end());

	worker->stop();

	if (worker != workers_.front())
		worker->join();

	workers_.erase(i);
	delete worker;
}
// }}}

/** calls run on the internally referenced io_service.
 * \note use this if you do not have your own main loop.
 * \note automatically starts the server if it wasn't started via \p start() yet.
 * \see start(), stop()
 */
int HttpServer::run()
{
	workers_.front()->run();

	return 0;
}

/**
 * retrieves the listener object that is responsible for the given port number, or null otherwise.
 */
ServerSocket* HttpServer::listenerByPort(int port) const
{
	for (auto listener: listeners_)
		if (listener->port() == port)
			return listener;

	return nullptr;
}

/** unregisters all listeners from the underlying io_service and calls stop on it.
 * \see start(), run()
 */
void HttpServer::stop()
{
	for (auto listener: listeners_)
		listener->stop();

	for (auto worker: workers_)
		worker->stop();
}

void HttpServer::kill()
{
	stop();

	for (auto worker: workers_)
		worker->kill();
}

void HttpServer::log(Severity s, const char *msg, ...)
{
	va_list va;
	Buffer buf(512);

	while (buf.capacity()) {
		va_start(va, msg);
		ssize_t buflen = vsnprintf(const_cast<char*>(buf.data()), buf.capacity(), msg, va);
		va_end(va);

		if (buflen >= -1 && buflen < static_cast<ssize_t>(buf.capacity())) {
			buf.resize(buflen);
			break;
		}

		buflen = buflen > -1
			? buflen + 1           // glibc >= 2.1
			: buf.capacity() * 2;  // glibc <= 2.0

		if (!buf.setCapacity(buflen)) {
			// increasing capacity faileD
			buf[buf.capacity() - 1] = '\0';
			break;
		}
	}

	if (colored_log_) {
		static AnsiColor::Type colors[] = {
			AnsiColor::Red | AnsiColor::Bold, // error
			AnsiColor::Yellow | AnsiColor::Bold, // warn
			AnsiColor::Green, // info
			static_cast<AnsiColor::Type>(0),
			AnsiColor::Cyan, // debug
		};

		Buffer sb;
		sb.push_back(AnsiColor::make(colors[s + 3]));
		sb.push_back(buf);
		sb.push_back(AnsiColor::make(AnsiColor::Clear));

		if (logger_)
			logger_->write(s, sb.str());
		else
			std::fprintf(stderr, "%s\n", sb.c_str());
	} else if (logger_) {
		logger_->write(s, buf.data());
	} else {
		std::fprintf(stderr, "%s\n", buf.data());
	}
}

/**
 * sets up a TCP/IP ServerSocket on given bind_address and port.
 *
 * If there is already a ServerSocket on this bind_address:port pair
 * then no error will be raised.
 */
ServerSocket* HttpServer::setupListener(const std::string& bind_address, int port, int backlog)
{
	return setupListener(SocketSpec::fromInet(IPAddress(bind_address), port, backlog));
}

ServerSocket *HttpServer::setupUnixListener(const std::string& path, int backlog)
{
	return setupListener(SocketSpec::fromLocal(path, backlog));
}

namespace {
	static inline Buffer readFile(const char* path)
	{
		FILE* fp = fopen(path, "r");
		if (!fp)
			return Buffer();

		Buffer result;
		char buf[4096];

		while (!feof(fp)) {
			size_t n = fread(buf, 1, sizeof(buf), fp);
			result.push_back(buf, n);
		}

		fclose(fp);

		return result;
	}

	template<typename T>
	static inline T readFile(const char* path, const T& defaultValue)
	{
		Buffer result(readFile(path));
		return !result.empty() ? result.ref().as<T>() : defaultValue;
	}
}

ServerSocket* HttpServer::setupListener(const SocketSpec& _spec)
{
	// validate backlog against system's hard limit
	SocketSpec spec(_spec);
	int somaxconn = readFile<int>("/proc/sys/net/core/somaxconn", 0);
	if (spec.backlog() > 0) {
		if (somaxconn && spec.backlog() > somaxconn) {
			log(Severity::error,
				"Listener %s configured with a backlog higher than the system permits (%ld > %ld). "
				"See /proc/sys/net/core/somaxconn for your system limits.",
				spec.str().c_str(), spec.backlog(), somaxconn);

			return nullptr;
		}
	}

	// create a new listener
	ServerSocket* lp = new ServerSocket(loop_);
	lp->set<HttpServer, &HttpServer::onNewConnection>(this);

	listeners_.push_back(lp);

	if (spec.backlog() <= 0)
		lp->setBacklog(somaxconn);

	if (lp->open(spec, O_NONBLOCK | O_CLOEXEC)) {
		log(Severity::info, "Listening on %s", spec.str().c_str());
		return lp;
	} else {
		log(Severity::error, "Could not create listener %s: %s", spec.str().c_str(), lp->errorText().c_str());
		return nullptr;
	}
}

void HttpServer::destroyListener(ServerSocket* listener)
{
	for (auto i = listeners_.begin(), e = listeners_.end(); i != e; ++i) {
		if (*i == listener) {
			listeners_.erase(i);
			delete listener;
			break;
		}
	}
}

typedef HttpPlugin *(*plugin_create_t)(HttpServer&, const std::string&);

std::string HttpServer::pluginDirectory() const
{
	return pluginDirectory_;
}

void HttpServer::setPluginDirectory(const std::string& value)
{
	pluginDirectory_ = value;
}

// {{{ Flow helper
void HttpServer::import(const std::string& name, const std::string& path)
{
	std::string filename = path;
	if (!filename.empty() && filename[filename.size() - 1] != '/')
		filename += "/";
	filename += name;

	std::error_code ec;
	loadPlugin(filename, ec);

	if (ec)
		log(Severity::error, "Error loading plugin: %s: %s", filename.c_str(), ec.message().c_str());
}

// setup
bool HttpServer::registerSetupFunction(const std::string& name, const FlowValue::Type returnType, CallbackFunction callback, void* userdata)
{
	setupApi_.push_back(name);
	return FlowBackend::registerFunction(name, returnType, callback, userdata);
}

bool HttpServer::registerSetupProperty(const std::string& name, const FlowValue::Type returnType, CallbackFunction callback, void* userdata)
{
	setupApi_.push_back(name);
	return FlowBackend::registerProperty(name, returnType, callback, userdata);
}

// shared
bool HttpServer::registerSharedFunction(const std::string& name, const FlowValue::Type returnType, CallbackFunction callback, void* userdata)
{
	setupApi_.push_back(name);
	mainApi_.push_back(name);
	return FlowBackend::registerFunction(name, returnType, callback, userdata);
}

bool HttpServer::registerSharedProperty(const std::string& name, const FlowValue::Type returnType, CallbackFunction callback, void* userdata)
{
	setupApi_.push_back(name);
	mainApi_.push_back(name);
	return FlowBackend::registerProperty(name, returnType, callback, userdata);
}

// main
bool HttpServer::registerHandler(const std::string& name, CallbackFunction callback, void* userdata)
{
	mainApi_.push_back(name);
	return FlowBackend::registerHandler(name, callback, userdata);
}

bool HttpServer::registerFunction(const std::string& name, const FlowValue::Type returnType, CallbackFunction callback, void* userdata)
{
	mainApi_.push_back(name);
	return FlowBackend::registerFunction(name, returnType, callback, userdata);
}

bool HttpServer::registerProperty(const std::string& name, const FlowValue::Type returnType, CallbackFunction callback, void* userdata)
{
	mainApi_.push_back(name);
	return FlowBackend::registerProperty(name, returnType, callback, userdata);
}
// }}}

HttpServer* HttpServer::fromText(const std::string& configText, std::future<int>** async)
{
	HttpServer* server = new HttpServer(ev_default_loop(0), 1);
	std::istringstream config(configText);
	server->setup(&config, "createFromText", 2);

	if (!async)
		return server;

	*async = new std::future<int>(std::move(std::async(std::launch::async, [&]() {
		std::shared_ptr<HttpServer> sp(server);
		return server->run();
	})));

	return server;
}

/**
 * loads a plugin into the server.
 *
 * \see plugin, unload_plugin(), loaded_plugins()
 */
HttpPlugin *HttpServer::loadPlugin(const std::string& name, std::error_code& ec)
{
	if (!pluginDirectory_.empty() && pluginDirectory_[pluginDirectory_.size() - 1] != '/')
		pluginDirectory_ += "/";

	std::string filename;
	if (name.find('/') != std::string::npos)
		filename = name + ".so";
	else
		filename = pluginDirectory_ + name + ".so";

	std::string plugin_create_name("x0plugin_init");

#if !defined(NDEBUG)
	log(Severity::debug, "Loading plugin %s", filename.c_str());
#endif

	Library lib;
	ec = lib.open(filename);
	if (!ec)
	{
		plugin_create_t plugin_create = reinterpret_cast<plugin_create_t>(lib.resolve(plugin_create_name, ec));

		if (!ec)
		{
			HttpPlugin *plugin = plugin_create(*this, name);
			pluginLibraries_[plugin] = std::move(lib);

			return registerPlugin(plugin);
		}
	}

	return nullptr;
}

/** safely unloads a plugin. */
void HttpServer::unloadPlugin(const std::string& name)
{
#if !defined(NDEBUG)
	log(Severity::debug, "Unloading plugin: %s", name.c_str());
#endif

	for (auto plugin: plugins_)
	{
		if (plugin->name() == name)
		{
			unregisterPlugin(plugin);

			auto m = pluginLibraries_.find(plugin);
			if (m != pluginLibraries_.end())
			{
				delete plugin;
				m->second.close();
				pluginLibraries_.erase(m);
			}
			return;
		}
	}
}

/** retrieves a list of currently loaded plugins */
std::vector<std::string> HttpServer::pluginsLoaded() const
{
	std::vector<std::string> result;

	for (auto plugin: plugins_)
		result.push_back(plugin->name());

	return result;
}

HttpPlugin *HttpServer::registerPlugin(HttpPlugin *plugin)
{
	plugins_.push_back(plugin);

	return plugin;
}

HttpPlugin *HttpServer::unregisterPlugin(HttpPlugin *plugin)
{
	auto i = std::find(plugins_.begin(), plugins_.end(), plugin);
	if (i != plugins_.end()) {
		unregisterNative(plugin->name());
		plugins_.erase(i);
	}

	return plugin;
}

void HttpServer::addComponent(const std::string& value)
{
	components_.push_back(value);
}

void HttpServer::dumpIR() const
{
	runner_->dump();
}

} // namespace x0<|MERGE_RESOLUTION|>--- conflicted
+++ resolved
@@ -62,28 +62,7 @@
 	srv->log(Severity::error, "%s: %s", cat, msg.c_str());
 }
 
-<<<<<<< HEAD
 /** initializes the HTTP server object.
-=======
-X0_EXPORT std::string global_now()
-{
-	float val = ev_now(ev_default_loop(0));
-	time_t ts = (time_t)val;
-	struct tm tm;
-
-	if (localtime_r(&ts, &tm)) {
-		char buf[256];
-
-		if (strftime(buf, sizeof(buf), "%a, %d %b %Y %T GMT", &tm) != 0) {
-			return buf;
-		}
-	}
-
-	return "unknown";
-}
-
-/** Initializes the HTTP server object.
->>>>>>> 732925dd
  * \param io_service an Asio io_service to use or nullptr to create our own one.
  * \see HttpServer::run()
  */
@@ -149,14 +128,8 @@
 	// actually configures, such as fastcgi requires +1 fd, local file +1 fd,
 	// http client connection of course +1 fd, listener sockets, etc.
 	struct rlimit rlim;
-<<<<<<< HEAD
 	if (::getrlimit(RLIMIT_NOFILE, &rlim) == 0)
 		maxConnections = std::max(int(rlim.rlim_cur / 3) - 5, 1);
-=======
-	if (::getrlimit(RLIMIT_NOFILE, &rlim) == 0) {
-		maxConnections = rlim.rlim_cur / 2;
-	}
->>>>>>> 732925dd
 
 	// Welcome message
 	printf("\n\n"
