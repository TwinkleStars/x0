/* <x0/HttpConnection.cpp>
 *
 * This file is part of the x0 web server project and is released under LGPL-3.
 * http://www.xzero.ws/
 *
 * (c) 2009-2010 Christian Parpart <trapni@gentoo.org>
 */

#include <x0/http/HttpConnection.h>
#include <x0/http/HttpListener.h>
#include <x0/http/HttpRequest.h>
#include <x0/SocketDriver.h>
#include <x0/StackTrace.h>
#include <x0/Socket.h>
#include <x0/Types.h>
#include <x0/sysconfig.h>

#include <functional>

#include <sys/socket.h>
#include <netinet/in.h>
#include <netinet/tcp.h>
#include <arpa/inet.h>

#if !defined(NDEBUG)
#	define TRACE(msg...) this->debug(msg)
#else
#	define TRACE(msg...) do { } while (0)
#endif

#define X0_HTTP_STRICT 1

namespace x0 {

/**
 * \class HttpConnection
 * \brief represents an HTTP connection handling incoming requests.
 *
 * The \p HttpConnection object is to be allocated once an HTTP client connects
 * to the HTTP server and was accepted by the \p HttpListener.
 * It will also own the respective request and response objects created to serve
 * the requests passed through this connection.
 */

/** initializes a new connection object, created by given listener.
 * \param lst the listener object that created this connection.
 * \note This triggers the onConnectionOpen event.
 */
HttpConnection::HttpConnection(HttpListener& lst, HttpWorker& w, int fd) :
	HttpMessageProcessor(HttpMessageProcessor::REQUEST),
	secure(false),
	listener_(lst),
	worker_(w),
	socket_(nullptr),
	hot_(true),
	state_(Alive),
	buffer_(8192),
	offset_(0),
	request_(nullptr),
	abortHandler_(nullptr),
	abortData_(nullptr),
	source_(),
	sink_(nullptr)
#if !defined(NDEBUG)
	, ctime_(ev_now(loop()))
#endif
{
	socket_ = listener_.socketDriver()->create(loop(), fd, lst.addressFamily());
	sink_.setSocket(socket_);

#if !defined(NDEBUG)
	setLogging(false);
	static std::atomic<unsigned long long> id(0);
	setLoggingPrefix("Connection[%d,%s:%d]", ++id, remoteIP().c_str(), remotePort());
#endif

	TRACE("fd=%d", socket_->handle());

#if defined(TCP_NODELAY)
	if (worker_.server_.tcpNoDelay())
		socket_->setTcpNoDelay(true);
#endif

	worker_.server_.onConnectionOpen(this);
}

/** releases all connection resources  and triggers the onConnectionClose event.
 */
HttpConnection::~HttpConnection()
{
	if (request_)
		delete request_;

	clearCustomData();

	TRACE("destructing");
	//TRACE("Stack Trace:\n%s", StackTrace().c_str());

	worker_.release(this);

	try {
		worker_.server_.onConnectionClose(this); // we cannot pass a shared pointer here as use_count is already zero and it would just lead into an exception though
	} catch (...) {
		log(Severity::error, "Unhandled exception caught on connection-close callback. Please report this bug.");
	}

	if (socket_) {
		delete socket_;
	}
}

void HttpConnection::io(Socket *, int revents)
{
	TRACE("io(revents=%04x)", revents);
	hot_ = true;

	if (revents & Socket::Read)
		processInput();

	if (revents & Socket::Write)
		processOutput();

	hot_ = false;

	if (isClosed()) {
		delete this;
	}
}

void HttpConnection::timeout(Socket *)
{
	TRACE("timed out");

	ev_unloop(loop(), EVUNLOOP_ONE);

	// XXX that's an interesting case!
	// XXX the client did not actually abort but WE declare the connection to be released early.
	abort();
}

#if defined(WITH_SSL)
bool HttpConnection::isSecure() const
{
	return listener_.isSecure();
}
#endif

/** start first async operation for this HttpConnection.
 *
 * This is done by simply registering the underlying socket to the the I/O service
 * to watch for available input.
 *
 * \note This method must be invoked right after the object construction.
 *
 * \see stop()
 */
void HttpConnection::start()
{
	if (isAborted()) {
		// The connection got directly closed (aborted) upon connection instance creation (e.g. within the onConnectionOpen-callback),
		// so delete the object right away.
		hot_ = false;
		close();
		return;
	}

	if (socket_->state() == Socket::Handshake) {
		TRACE("start: handshake.");
		socket_->handshake<HttpConnection, &HttpConnection::handshakeComplete>(this);
		hot_ = false;
	} else {
#if defined(TCP_DEFER_ACCEPT)
		TRACE("start: processing input");
		// it is ensured, that we have data pending, so directly start reading
		processInput();
		TRACE("start: processing input done");

		// destroy connection in case the above caused connection-close
		// XXX this is usually done within HttpConnection::io(), but we are not.
		hot_ = false;
		if (isAborted()) {
			close();
		}
#else
		hot_ = false;
		TRACE("start: watchInput.");
		// client connected, but we do not yet know if we have data pending
		watchInput(worker_.server_.maxReadIdle());
#endif
	}
}

void HttpConnection::handshakeComplete(Socket *)
{
	TRACE("handshakeComplete() socketState=%s", socket_->state_str());

	if (socket_->state() == Socket::Operational)
		watchInput(worker_.server_.maxReadIdle());
	else
	{
		TRACE("handshakeComplete(): handshake failed\n%s", StackTrace().c_str());
		close();
	}
}

inline bool url_decode(BufferRef& url)
{
	std::size_t left = url.offset();
	std::size_t right = left + url.size();
	std::size_t i = left; // read pos
	std::size_t d = left; // write pos
	Buffer& value = url.buffer();

	while (i != right)
	{
		if (value[i] == '%')
		{
			if (i + 3 <= right)
			{
				int ival;
				if (hex2int(value.begin() + i + 1, value.begin() + i + 3, ival))
				{
					value[d++] = static_cast<char>(ival);
					i += 3;
				}
				else
				{
					return false;
				}
			}
			else
			{
				return false;
			}
		}
		else if (value[i] == '+')
		{
			value[d++] = ' ';
			++i;
		}
		else if (d != i)
		{
			value[d++] = value[i++];
		}
		else
		{
			++d;
			++i;
		}
	}

	url = value.ref(left, d - left);
	return true;
}

void HttpConnection::messageBegin(BufferRef&& method, BufferRef&& uri, int version_major, int version_minor)
{
	if (request_ != nullptr) {
		log(Severity::error, "WTF! There is a request assigned to this connection, yet messageBegin(%s, %s, %d.%d) is invoked!",
			method.str().c_str(), uri.str().c_str(), version_major, version_minor);

<<<<<<< HEAD
	if (request_ != nullptr) {
		log(Severity::error, "WTF! There is a request assigned to this connection, yet messageBegin(%s, %s, %d.%d) is invoked!",
			method.str().c_str(), uri.str().c_str(), version_major, version_minor);
=======
		buffer_.dump("related request buffer");
>>>>>>> a0bc638b
	}
	//XXX WTF assert(request_ == nullptr);

	request_ = new HttpRequest(*this);

	request_->method = std::move(method);

	request_->uri = std::move(uri);
	url_decode(request_->uri);

	std::size_t n = request_->uri.find("?");
	if (n != std::string::npos) {
		request_->path = request_->uri.ref(0, n);
		request_->query = request_->uri.ref(n + 1);
	} else {
		request_->path = request_->uri;
	}

	request_->httpVersionMajor = version_major;
	request_->httpVersionMinor = version_minor;
}

void HttpConnection::messageHeader(BufferRef&& name, BufferRef&& value)
{
	if (iequals(name, "Host"))
	{
		auto i = value.find(':');
		if (i != BufferRef::npos)
			request_->hostname = value.ref(0, i);
		else
			request_->hostname = value;
	}

	request_->requestHeaders.push_back(HttpRequestHeader(std::move(name), std::move(value)));
}

bool HttpConnection::messageHeaderEnd()
{
	TRACE("messageHeaderEnd()");

#if X0_HTTP_STRICT
	BufferRef expectHeader = request_->requestHeader("Expect");
	bool content_required = request_->method == "POST" || request_->method == "PUT";

	if (content_required && request_->connection.contentLength() == -1)
	{
		request_->status = HttpError::LengthRequired;
		request_->finish();
	}
	else if (!content_required && request_->contentAvailable())
	{
		request_->status = HttpError::BadRequest; // FIXME do we have a better status code?
		request_->finish();
	}
	else if (expectHeader)
	{
		request_->expectingContinue = equals(expectHeader, "100-continue");

		if (!request_->expectingContinue || !request_->supportsProtocol(1, 1))
		{
			request_->status = HttpError::ExpectationFailed;
			request_->finish();
		}
		else
			worker_.handleRequest(request_);
	}
	else
		worker_.handleRequest(request_);
#else
	worker_.handleRequest(request_);
#endif

	return true;
}

bool HttpConnection::messageContent(BufferRef&& chunk)
{
	TRACE("messageContent(#%ld)", chunk.size());

	if (request_)
		request_->onRequestContent(std::move(chunk));

	return true;
}

bool HttpConnection::messageEnd()
{
	TRACE("messageEnd()");

	// increment the number of fully processed requests
	++worker_.requestCount_;

	// XXX is this really required? (meant to mark the request-content EOS)
	if (request_)
		request_->onRequestContent(BufferRef());

	// allow continueing processing possible further requests
	return true;
}

/** Resumes processing the <b>next</b> HTTP request message within this connection.
 *
 * This method may only be invoked when the current/old request has been fully processed,
 * and is though only be invoked from within the finish handler of \p HttpRequest.
 *
 * \see HttpRequest::finish()
 */
void HttpConnection::resume()
{
	//assert(request_ != nullptr);

	if (socket()->tcpCork())
		socket()->setTcpCork(false);

	if (request_) {
		delete request_;
		request_ = nullptr;
	}

	// wait for new request message, if nothing in buffer
	if (offset_ == buffer_.size())
		watchInput(worker_.server_.maxKeepAlive());
}

void HttpConnection::watchInput(const TimeSpan& timeout)
{
	if (timeout)
		socket_->setTimeout<HttpConnection, &HttpConnection::timeout>(this, timeout.value());

	socket_->setReadyCallback<HttpConnection, &HttpConnection::io>(this);
	socket_->setMode(Socket::Read);
}

void HttpConnection::watchOutput()
{
	TimeSpan timeout = worker_.server_.maxWriteIdle();

	if (timeout)
		socket_->setTimeout<HttpConnection, &HttpConnection::timeout>(this, timeout.value());

	socket_->setReadyCallback<HttpConnection, &HttpConnection::io>(this);
	socket_->setMode(Socket::Write);
}

/**
 * This method gets invoked when there is data in our HttpConnection ready to read.
 *
 * We assume, that we are in request-parsing state.
 */
void HttpConnection::processInput()
{
	TRACE("processInput()");

	ssize_t rv = socket_->read(buffer_);

	if (rv < 0) { // error
		if (errno == EAGAIN || errno == EINTR) {
			watchInput(worker_.server_.maxReadIdle());
		} else {
			//log(Severity::error, "Connection read error: %s", strerror(errno));
			abort();
		}
	} else if (rv == 0) {
		// EOF
		TRACE("processInput(): (EOF)");
		abort();
	} else {
		TRACE("processInput(): read %ld bytes", rv);
		//TRACE("%s", buffer_.ref(buffer_.size() - rv).str().c_str());

		process();

		TRACE("processInput(): done process()ing; fd=%d, request=%p", socket_->handle(), request_);
	}
}

/** write source into the connection stream and notifies the handler on completion.
 *
 * \param buffer the buffer of bytes to be written into the connection.
 * \param handler the completion handler to invoke once the buffer has been either fully written or an error occured.
 */
void HttpConnection::write(Source* chunk)
{
	if (!isAborted()) {
		TRACE("write() chunk (%s)", chunk->className());
		source_.push_back(chunk);

		// XXX
		// I would really like to send write-syscalls optimistic.
		// However, if a write fails, it is going to trigger the abort/connection-close sequence,
		// which *might* result into a request/connection destruction, which it shouldnt.
		// and not every code section is able to let the connection not destroy himself
		// too soon.
		//
		// I should add ref()/unref()/refCount() whose only use would be to prevent
		// destructing too early (because code paths will still use it).
		// And if the last unref() zeroes, it could destruct itself right away.
		// We do not need any locking for this because a connection (and its requests)
		// is always handled by the same worker thread.
#if 0
		processOutput();
#else
		watchOutput();
#endif
	} else {
		TRACE("write() ignore chunk (%s) - (connection aborted)", chunk->className());
		delete chunk;
	}
}

/**
 * Writes as much as it wouldn't block of the response stream into the underlying socket.
 *
 */
void HttpConnection::processOutput()
{
	TRACE("processOutput()");

	for (;;) {
		ssize_t rv = source_.sendto(sink_);

		TRACE("processOutput(): sendto().rv=%ld %s", rv, rv < 0 ? strerror(errno) : "");

		// we may not actually have created a request object here because the request-line
		// hasn't yet been parsed *BUT* we're already about send the response (e.g. 400 Bad Request),
		// so we need to first test for its existence before we access it.

		if (rv > 0) {
			// source chunk written
			if (request_) {
				request_->bytesTransmitted_ += rv;
			}
		} else if (rv == 0) {
			// source fully written
			if (request_) {
				request_->checkFinish();
			}
			break;
		} else if (errno == EAGAIN || errno == EINTR) {
			// complete write would block, so watch write-ready-event and be called back
			watchOutput();
			break;
		} else {
			//log(Severity::error, "Connection write error: %s", strerror(errno));
			abort();
			break;
		}
	}
}

/*! Invokes the abort-callback (if set) and closes/releases this connection.
 *
 * \see close()
 * \see HttpRequest::finish()
 */
void HttpConnection::abort()
{
	TRACE("abort()");

	assert(!isAborted() && "The connection may be only aborted once.");

	state_ = Aborted;

	if (abortHandler_) {
		assert(request_ != nullptr);

		// the client aborted the connection, so close the client-socket right away to safe resources
		socket_->close();

		abortHandler_(abortData_);
	} else {
		close();
	}
}

/** Closes this HttpConnection, possibly deleting this object (or propagating delayed delete).
 */
void HttpConnection::close()
{
	TRACE("close()");
	//TRACE("Stack Trace:%s\n", StackTrace().c_str());

	// destruct socket to mark connection as "closed"
	state_ = Closed;

	if (!hot_) {
		delete this;
	}
}

/** processes a (partial) request from buffer's given \p offset of \p count bytes.
 */
void HttpConnection::process()
{
	TRACE("process: offset=%ld, size=%ld (before processing)", offset_, buffer_.size());

	HttpMessageError ec = HttpMessageProcessor::process(
			buffer_.ref(offset_, buffer_.size() - offset_),
			offset_);

	TRACE("process: offset=%ld, bs=%ld, ec=%s, state=%s (after processing)",
			offset_, buffer_.size(), std::error_code(ec).message().c_str(), state_str());

	if (isAborted())
		return;

	if (state() == SYNTAX_ERROR) {
		if (!request_)
			// in case the syntax error occured already in the request line, no request object has been instanciated yet.
			request_ = new HttpRequest(*this);

		request_->status = HttpError::BadRequest;
		request_->finish();
		return;
	}

#if 0
	if (state() == HttpMessageProcessor::MESSAGE_BEGIN) {
		// TODO reenable buffer reset (or reuse another for content! to be more huge-body friendly)
		offset_ = 0;
		buffer_.clear();
	}
#endif

	if (ec == HttpMessageError::Partial) {
		watchInput(worker_.server_.maxReadIdle());
	}
}

std::string HttpConnection::remoteIP() const
{
	return socket_->remoteIP();
}

unsigned int HttpConnection::remotePort() const
{
	return socket_->remotePort();
}

std::string HttpConnection::localIP() const
{
	return listener_.address();
}

unsigned int HttpConnection::localPort() const
{
	return socket_->localPort();
}

void HttpConnection::log(Severity s, const char *fmt, ...)
{
	va_list va;
	va_start(va, fmt);
	char buf[512];
	vsnprintf(buf, sizeof(buf), fmt, va);
	va_end(va);

	worker().server().log(s, "connection[%s]: %s", !isClosed() ? remoteIP().c_str() : "(null)", buf);
}

} // namespace x0<|MERGE_RESOLUTION|>--- conflicted
+++ resolved
@@ -258,14 +258,7 @@
 	if (request_ != nullptr) {
 		log(Severity::error, "WTF! There is a request assigned to this connection, yet messageBegin(%s, %s, %d.%d) is invoked!",
 			method.str().c_str(), uri.str().c_str(), version_major, version_minor);
-
-<<<<<<< HEAD
-	if (request_ != nullptr) {
-		log(Severity::error, "WTF! There is a request assigned to this connection, yet messageBegin(%s, %s, %d.%d) is invoked!",
-			method.str().c_str(), uri.str().c_str(), version_major, version_minor);
-=======
 		buffer_.dump("related request buffer");
->>>>>>> a0bc638b
 	}
 	//XXX WTF assert(request_ == nullptr);
 
